/*
 * Copyright 2020 Spotify AB
 *
 * Licensed under the Apache License, Version 2.0 (the "License");
 * you may not use this file except in compliance with the License.
 * You may obtain a copy of the License at
 *
 *     http://www.apache.org/licenses/LICENSE-2.0
 *
 * Unless required by applicable law or agreed to in writing, software
 * distributed under the License is distributed on an "AS IS" BASIS,
 * WITHOUT WARRANTIES OR CONDITIONS OF ANY KIND, either express or implied.
 * See the License for the specific language governing permissions and
 * limitations under the License.
 */

import {
  errorApiRef,
  githubAuthApiRef,
  createApiFactory,
} from '@backstage/core';

import {
  graphQlBrowseApiRef,
  GraphQLEndpoints,
} from '@backstage/plugin-graphiql';

<<<<<<< HEAD
import {
  TravisCIApi,
  travisCIApiRef,
} from '@roadiehq/backstage-plugin-travis-ci';

import {
  GithubPullRequestsClient,
  githubPullRequestsApiRef,
} from '@roadiehq/backstage-plugin-github-pull-requests';

import {
  costInsightsApiRef,
  ExampleCostInsightsClient,
} from '@backstage/plugin-cost-insights';
=======
import { costInsightsApiRef } from '@backstage/plugin-cost-insights';
import { ExampleCostInsightsClient } from './plugins/cost-insights';
>>>>>>> 3422f40b

export const apis = [
  createApiFactory({
    api: graphQlBrowseApiRef,
    deps: { errorApi: errorApiRef, githubAuthApi: githubAuthApiRef },
    factory: ({ errorApi, githubAuthApi }) =>
      GraphQLEndpoints.from([
        GraphQLEndpoints.create({
          id: 'gitlab',
          title: 'GitLab',
          url: 'https://gitlab.com/api/graphql',
        }),
        GraphQLEndpoints.github({
          id: 'github',
          title: 'GitHub',
          errorApi,
          githubAuthApi,
        }),
      ]),
  }),

  createApiFactory(costInsightsApiRef, new ExampleCostInsightsClient()),
];<|MERGE_RESOLUTION|>--- conflicted
+++ resolved
@@ -25,25 +25,10 @@
   GraphQLEndpoints,
 } from '@backstage/plugin-graphiql';
 
-<<<<<<< HEAD
-import {
-  TravisCIApi,
-  travisCIApiRef,
-} from '@roadiehq/backstage-plugin-travis-ci';
-
-import {
-  GithubPullRequestsClient,
-  githubPullRequestsApiRef,
-} from '@roadiehq/backstage-plugin-github-pull-requests';
-
 import {
   costInsightsApiRef,
   ExampleCostInsightsClient,
 } from '@backstage/plugin-cost-insights';
-=======
-import { costInsightsApiRef } from '@backstage/plugin-cost-insights';
-import { ExampleCostInsightsClient } from './plugins/cost-insights';
->>>>>>> 3422f40b
 
 export const apis = [
   createApiFactory({
