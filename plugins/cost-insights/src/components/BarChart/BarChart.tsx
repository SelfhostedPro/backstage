--- conflicted
+++ resolved
@@ -43,22 +43,12 @@
 import { TooltipRenderer } from '../../types';
 import { useConfig } from '../../hooks';
 
-<<<<<<< HEAD
-const defaultTooltip = (baseCurrency: string) => {
-=======
 const defaultTooltip = (baseCurrency: Intl.NumberFormat) => {
->>>>>>> 5c1bfac3
   const tooltip: TooltipRenderer = ({ label, payload = [] }) => {
     if (isInvalid({ label, payload })) return null;
 
     const title = titleOf(label);
-<<<<<<< HEAD
-    const items = payload
-      .map(p => tooltipItemOf(baseCurrency, p))
-      .filter(notEmpty);
-=======
     const items = payload.map(tooltipItemOf(baseCurrency)).filter(notEmpty);
->>>>>>> 5c1bfac3
     return (
       <BarChartTooltip title={title}>
         {items.map((item, index) => (
