/*
 * Copyright 2020 Spotify AB
 *
 * Licensed under the Apache License, Version 2.0 (the "License");
 * you may not use this file except in compliance with the License.
 * You may obtain a copy of the License at
 *
 *     http://www.apache.org/licenses/LICENSE-2.0
 *
 * Unless required by applicable law or agreed to in writing, software
 * distributed under the License is distributed on an "AS IS" BASIS,
 * WITHOUT WARRANTIES OR CONDITIONS OF ANY KIND, either express or implied.
 * See the License for the specific language governing permissions and
 * limitations under the License.
 */

import { DiscoveryApi } from '@backstage/core';
import { KafkaApi, ConsumerGroupOffsetsResponse } from './types';

export class KafkaBackendClient implements KafkaApi {
  private readonly discoveryApi: DiscoveryApi;

  constructor(options: { discoveryApi: DiscoveryApi }) {
    this.discoveryApi = options.discoveryApi;
  }

  private async internalGet(path: string): Promise<any> {
    const url = `${await this.discoveryApi.getBaseUrl('kafka')}${path}`;
    const response = await fetch(url, {
      method: 'GET',
      headers: {
        'Content-Type': 'application/json',
      },
    });

    if (!response.ok) {
      const payload = await response.text();
      const message = `Request failed with ${response.status} ${response.statusText}, ${payload}`;
      throw new Error(message);
    }

    return await response.json();
  }

  async getConsumerGroupOffsets(
    clusterId: string,
    consumerGroup: string,
  ): Promise<ConsumerGroupOffsetsResponse> {
<<<<<<< HEAD
    return await this.getRequired(
      `/consumers/${clusterId}/${consumerGroup}/offsets`,
    );
=======
    return await this.internalGet(`/consumer/${consumerGroup}/offsets`);
>>>>>>> 1f38ef08
  }
}<|MERGE_RESOLUTION|>--- conflicted
+++ resolved
@@ -46,12 +46,8 @@
     clusterId: string,
     consumerGroup: string,
   ): Promise<ConsumerGroupOffsetsResponse> {
-<<<<<<< HEAD
-    return await this.getRequired(
+    return await this.internalGet(
       `/consumers/${clusterId}/${consumerGroup}/offsets`,
     );
-=======
-    return await this.internalGet(`/consumer/${consumerGroup}/offsets`);
->>>>>>> 1f38ef08
   }
 }