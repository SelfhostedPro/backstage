<<<<<<< HEAD
| Organization                       | Contact                                                      | Description of Use                                                                  |
| ---------------------------------- | ------------------------------------------------------------ | ----------------------------------------------------------------------------------- |
| [Spotify](https://www.spotify.com) | [@alund](https://github.com/alund)                           | Main interface towards all of Spotify's infrastructure and technical documentation. |
| [bol.com](https://www.bol.com)     | [@RoyJacobs](https://github.com/RoyJacobs)                   | Initial work being done to unify platform tooling.                                  |
| [DFDS](https://www.dfds.com)       | [@carlsendk](https://github.com/carlsendk)                   | V2 self-service platform.                                                           |
| [Roadie](https://roadie.io)        | [@dtuite](https://github.com/dtuite)                         | Hosted, managed Backstage with easy set-up                                          |
| [Roku](https://www.roku.com)       | [@timurista](https://github.com/timurista)                   | Initial work on Cloud engineering service platform.                                 |
| [H-E-B](https://www.heb.com)       | [@german-j-rodriguez](https://github.com/german-j-rodriguez) | Initial work on Engineering Portal service platform.                                |
=======
| Organization                       | Contact                                    | Description of Use                                                                  |
| ---------------------------------- | ------------------------------------------ | ----------------------------------------------------------------------------------- |
| [Spotify](https://www.spotify.com) | [@stefanalund](https://github.com/stefanalund)         | Main interface towards all of Spotify's infrastructure and technical documentation. |
| [bol.com](https://www.bol.com)     | [@RoyJacobs](https://github.com/RoyJacobs) | Initial work being done to unify platform tooling.                                  |
| [DFDS](https://www.dfds.com)       | [@carlsendk](https://github.com/carlsendk) | V2 self-service platform.                                                           |
| [Roadie](https://roadie.io)        | [@dtuite](https://github.com/dtuite)       | Hosted, managed Backstage with easy set-up                                          |
| [Roku](https://www.roku.com)       | [@timurista](https://github.com/timurista) | Initial work on Cloud engineering service platform.                                 |
| [SDA SE](https://sda.se)           | [@Fox32](https://github.com/Fox32)         | Central place for developing and sharing services in our insurance ecosystem.       |
| [H-E-B](https://www.heb.com)       | [@german-j-rodriguez](https://github.com/german-j-rodriguez) | Initial work on Engineering Portal service platform.                                 |
| [American Airlines](https://www.aa.com) | [@paulpach](https://github.com/paulpach) | Central place for developers to develop and maintain applications |
| [Kiwi.com](https://kiwi.com)       | [@aexvir](https://github.com/aexvir)       | Replacing the frontend of [The Zoo](https://github.com/kiwicom/the-zoo), their service registry.     |
| [Voi](https://www.voiscooters.com/) | [@K-Phoen](https://github.com/K-Phoen)     | Developer portal, main gateway to our infrastructure, documentation and internal tooling. |
| [Talkdesk](https://www.talkdesk.com) | [@jaime-talkdesk](https://github.com/jaime-talkdesk) | Initial work for Engineering Portal and Self Provisioning to R&D
>>>>>>> f3f11143
<|MERGE_RESOLUTION|>--- conflicted
+++ resolved
@@ -1,13 +1,3 @@
-<<<<<<< HEAD
-| Organization                       | Contact                                                      | Description of Use                                                                  |
-| ---------------------------------- | ------------------------------------------------------------ | ----------------------------------------------------------------------------------- |
-| [Spotify](https://www.spotify.com) | [@alund](https://github.com/alund)                           | Main interface towards all of Spotify's infrastructure and technical documentation. |
-| [bol.com](https://www.bol.com)     | [@RoyJacobs](https://github.com/RoyJacobs)                   | Initial work being done to unify platform tooling.                                  |
-| [DFDS](https://www.dfds.com)       | [@carlsendk](https://github.com/carlsendk)                   | V2 self-service platform.                                                           |
-| [Roadie](https://roadie.io)        | [@dtuite](https://github.com/dtuite)                         | Hosted, managed Backstage with easy set-up                                          |
-| [Roku](https://www.roku.com)       | [@timurista](https://github.com/timurista)                   | Initial work on Cloud engineering service platform.                                 |
-| [H-E-B](https://www.heb.com)       | [@german-j-rodriguez](https://github.com/german-j-rodriguez) | Initial work on Engineering Portal service platform.                                |
-=======
 | Organization                       | Contact                                    | Description of Use                                                                  |
 | ---------------------------------- | ------------------------------------------ | ----------------------------------------------------------------------------------- |
 | [Spotify](https://www.spotify.com) | [@stefanalund](https://github.com/stefanalund)         | Main interface towards all of Spotify's infrastructure and technical documentation. |
@@ -20,5 +10,4 @@
 | [American Airlines](https://www.aa.com) | [@paulpach](https://github.com/paulpach) | Central place for developers to develop and maintain applications |
 | [Kiwi.com](https://kiwi.com)       | [@aexvir](https://github.com/aexvir)       | Replacing the frontend of [The Zoo](https://github.com/kiwicom/the-zoo), their service registry.     |
 | [Voi](https://www.voiscooters.com/) | [@K-Phoen](https://github.com/K-Phoen)     | Developer portal, main gateway to our infrastructure, documentation and internal tooling. |
-| [Talkdesk](https://www.talkdesk.com) | [@jaime-talkdesk](https://github.com/jaime-talkdesk) | Initial work for Engineering Portal and Self Provisioning to R&D
->>>>>>> f3f11143
+| [Talkdesk](https://www.talkdesk.com) | [@jaime-talkdesk](https://github.com/jaime-talkdesk) | Initial work for Engineering Portal and Self Provisioning to R&D