# This file registers ownership for certain parts of the backstage code.
# Review from a member of the corresponding code owner is required to merge pull requests.
#
# The last matching pattern takes precedence.
# https://help.github.com/articles/about-codeowners/

<<<<<<< HEAD
*                                           @backstage/maintainers
/docs/features/techdocs                     @backstage/techdocs-core
/plugins/cost-insights                      @backstage/silver-lining
/plugins/cloudbuild                         @trivago/ebarrios
/plugins/techdocs                           @backstage/techdocs-core
/plugins/search                             @backstage/techdocs-core
/plugins/techdocs-backend                   @backstage/techdocs-core
<<<<<<< HEAD
/plugins/linkerd-backend                    @backstage/maintainers
/packages/techdocs-cli                      @backstage/techdocs-core
/packages/techdocs-container                @backstage/techdocs-core
/.github/workflows/techdocs.yml             @backstage/techdocs-core
/.changeset/cost-insights-*                 @backstage/silver-lining
=======
/.changeset/cost-insights-*                 @backstage/silver-lining
>>>>>>> 1d55b1e9
<|MERGE_RESOLUTION|>--- conflicted
+++ resolved
@@ -4,7 +4,6 @@
 # The last matching pattern takes precedence.
 # https://help.github.com/articles/about-codeowners/
 
-<<<<<<< HEAD
 *                                           @backstage/maintainers
 /docs/features/techdocs                     @backstage/techdocs-core
 /plugins/cost-insights                      @backstage/silver-lining
@@ -12,12 +11,5 @@
 /plugins/techdocs                           @backstage/techdocs-core
 /plugins/search                             @backstage/techdocs-core
 /plugins/techdocs-backend                   @backstage/techdocs-core
-<<<<<<< HEAD
 /plugins/linkerd-backend                    @backstage/maintainers
-/packages/techdocs-cli                      @backstage/techdocs-core
-/packages/techdocs-container                @backstage/techdocs-core
-/.github/workflows/techdocs.yml             @backstage/techdocs-core
 /.changeset/cost-insights-*                 @backstage/silver-lining
-=======
-/.changeset/cost-insights-*                 @backstage/silver-lining
->>>>>>> 1d55b1e9
